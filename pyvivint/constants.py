"""Module that defines various constants."""


class Constant:

    __names = {}

    @classmethod
    def name(cls, state):
        if not cls.__names:
            cls.__names = {
                value: key
                for key, value in cls.__dict__.items()
                if isinstance(value, int)
            }

        return cls.__names[state]


class AuthUserAttribute(Constant):
    """AuthUser attributes."""

    ID_TOKEN = "id_token"
    IS_READ_ONLY = "is_read_only"
    KEEP_SIGNED_IN = "keep_signed_in"
    RELAY_SERVER = "rs"
    USERS = "u"


class UserAttribute(Constant):
    """User attributes."""

    DOCUMENT_SEQUENCE = "DocumentSequence"
    EMAIL = "e"
    GHOME = "ghome"
    GROUP_IDS = "grpid"
    ID = "_id"
    MESSAGE_BROADCAST_CHANNEL = "mbc"
    NAME = "n"
    PING_ID = "pngid"
    RESTRICTED_SYSTEM = "rsystem"
    SMART_HOME_SYSTEM = "smarthomesystem"
    SETTINGS = "stg"
    SYSTEM = "system"
    TIMESTAMP = "ts"


class SystemAttribute(Constant):
    """System attributes."""

    PANEL_ID = "panid"
    PARTITION = "par"
    PARTITION_ID = "parid"
    SYSTEM = "system"
    SYSTEM_NICKNAME = "sn"


class PubNubMessageAttribute(Constant):
    """PubNub message attributes."""

    DATA = "da"
    DEVICES = "d"
    OPERATION = "op"
    PANEL_ID = "panid"
    PARTITION_ID = "parid"
    TYPE = "t"


class VivintDeviceAttribute(Constant):
    """Vivint device attributes."""

    BATTERY_LEVEL = "bl"
    CURRENT_SOFTWARE_VERSION = "csv"
    FIRMWARE_VERSION = "fwv"
    ID = "_id"
    LOW_BATTERY = "lb"
    NAME = "n"
    ONLINE = "ol"
    PANEL_ID = "panid"
    SERIAL_NUMBER = "ser"
    SERIAL_NUMBER_32_BIT = "ser32"
    STATE = "s"
    TYPE = "t"


class AlarmPanelAttribute(VivintDeviceAttribute):
    """Alarm panel attributes."""

    DEVICES = "d"
    PARTITION_ID = "parid"


class CameraAttribute(VivintDeviceAttribute):
    """Camera attributes."""

    ACTUAL_TYPE = "act"
    CAMERA_IP_ADDRESS = "caip"
    CAMERA_IP_PORT = "cap"
    CAMERA_MAC = "cmac"
    CAMERA_PRIVACY = "cpri"
    CAMERA_THUMBNAIL_DATE = "ctd"
    CAPTURE_CLIP_ON_MOTION = "ccom"
    SOFTWARE_VERSION = "sv"
    WIRELESS_SIGNAL_STRENGTH = "wiss"


<<<<<<< HEAD
class SwitchAttribute(VivintDeviceAttribute):
    """Switch attributes."""

    VALUE = "val"
=======
class ThermostatAttribute(VivintDeviceAttribute):
    """Thermostat attributes."""

    AUTO_SET_POINTS = "auto"
    AWAY_STATE = "awst"
    COOL_SET_POINT = "csp"
    CURRENT_TEMPERATURE = "val"
    DEHUMIDIFIER_SET_POINT = "dhmdrsp"
    FAN_MODE = "fm"
    FAN_STATE = "fs"
    HEAT_SET_POINT = "hsp"
    HOLD_MODE = "hm"
    HUMIDIFIER_SET_POINT = "hmdrsp"
    HUMIDITY = "hmdt"
    OPERATING_MODE = "om"
    OPERATING_STATE = "os"
    WEEKDAY_COOL_SCHEDULE = "wdcs"
    WEEKDAY_HEAT_SCHEDULE = "wdhs"
    WEEKEND_COOL_SCHEDULE = "wecs"
    WEEKEND_HEAT_SCHEDULE = "wehs"
    SMART_COMFORT_COOL_TARGET = "scct"
    SMART_COMFORT_HEAT_TARGET = "scht"
>>>>>>> c5a06b31


class WirelessSensorAttribute(VivintDeviceAttribute):
    """Wireless sensor attributes."""

    BYPASSED = "b"
    EQUIPMENT_CODE = "ec"
    EQUIPMENT_TYPE = "eqt"
    SENSOR_FIRMWARE_VERSION = "sensor_firmware_version"
    SENSOR_TYPE = "set"


class ZWaveDeviceAttribute(VivintDeviceAttribute):
    """ZWave device attributes."""

    OPERATION_COUNT = "opc"
    OPERATION_FAULT_CODE = "opfc"<|MERGE_RESOLUTION|>--- conflicted
+++ resolved
@@ -104,12 +104,12 @@
     WIRELESS_SIGNAL_STRENGTH = "wiss"
 
 
-<<<<<<< HEAD
 class SwitchAttribute(VivintDeviceAttribute):
     """Switch attributes."""
 
     VALUE = "val"
-=======
+
+
 class ThermostatAttribute(VivintDeviceAttribute):
     """Thermostat attributes."""
 
@@ -132,7 +132,6 @@
     WEEKEND_HEAT_SCHEDULE = "wehs"
     SMART_COMFORT_COOL_TARGET = "scct"
     SMART_COMFORT_HEAT_TARGET = "scht"
->>>>>>> c5a06b31
 
 
 class WirelessSensorAttribute(VivintDeviceAttribute):
